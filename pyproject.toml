# Guide (user-friendly):
# https://packaging.python.org/en/latest/guides/writing-pyproject-toml/

# Specification (technical, formal):
# https://packaging.python.org/en/latest/specifications/pyproject-toml/


# Choosing a build backend:
# https://packaging.python.org/en/latest/tutorials/packaging-projects/#choosing-a-build-backend
[build-system]
# A list of packages that are needed to build your package:
requires = ["setuptools"] # REQUIRED if [build-system] table is used
# The name of the Python object that frontends will use to perform the build:
build-backend = "setuptools.build_meta" # If not defined, then legacy behavior can happen.


[project]
# This is the name of your project. The first time you publish this
# package, this name will be registered for you. It will determine how
# users can install this project, e.g.:
#
# $ pip install sampleproject
#
# And where it will live on PyPI: https://pypi.org/project/sampleproject/
#
# There are some restrictions on what makes a valid project name
# specification here:
# https://packaging.python.org/specifications/core-metadata/#name
name = "nsl-tutorials" # REQUIRED, is the only field that cannot be marked as dynamic.

# Versions should comply with PEP 440:
# https://www.python.org/dev/peps/pep-0440/
#
# For a discussion on single-sourcing the version, see
# https://packaging.python.org/guides/single-sourcing-package-version/
version = "0.0.1" # REQUIRED, although can be dynamic

# This is a one-line description or tagline of what your project does. This
# corresponds to the "Summary" metadata field:
# https://packaging.python.org/specifications/core-metadata/#summary
description = "Neuroscience data analysis tutorials by NeuroStatsLab using publicly available, curated data sets"

# This is an optional longer description of your project that represents
# the body of text which users will see when they visit PyPI.
#
# Often, this is the same as your README, so you can just read it in from
# that file directly.
#
# This field corresponds to the "Description" metadata field:
# https://packaging.python.org/specifications/core-metadata/#description-optional
readme = "README.md"

# Specify which Python versions you support. In contrast to the
# 'Programming Language' classifiers in this file, 'pip install' will check this
# and refuse to install the project if the version does not match. See
# https://packaging.python.org/guides/distributing-packages-using-setuptools/#python-requires
requires-python = ">=3.9"

# This is either text indicating the license for the distribution, or a file
# that contains the license.
# https://packaging.python.org/en/latest/specifications/core-metadata/#license
license = { file = "LICENSE.txt" }

# This field adds keywords for your project which will appear on the
# project page. What does your project relate to?
#
# Note that this is a list of additional keywords, separated
# by commas, to be used to assist searching for the distribution in a
# larger catalog.
keywords = ["neuroscience", "statistics"]

# This should be your name or the name of the organization who originally
# authored the project, and a valid email address corresponding to the name
# listed.
authors = [{ name = "Sarah Jo Venditto", email = "svenditto@flatironinstitute.org" }]

# This should be your name or the names of the organization who currently
# maintains the project, and a valid email address corresponding to the name
# listed.
maintainers = [
  { name = "Sarah Jo Venditto", email = "svenditto@flatironinstitute.org" },
]

# Classifiers help users find your project by categorizing it.
#
# For a list of valid classifiers, see https://pypi.org/classifiers/
classifiers = [
  # How mature is this project? Common values are
  #   3 - Alpha
  #   4 - Beta
  #   5 - Production/Stable
  "Development Status :: 3 - Alpha",

  # Indicate who your project is intended for
  "Intended Audience :: Science/Research",

  # Pick your license as you wish
  "License :: OSI Approved :: MIT License",

  # Specify the Python versions you support here. In particular, ensure
  # that you indicate you support Python 3. These classifiers are *not*
  # checked by "pip install". See instead "requires-python" key in this file.
  "Programming Language :: Python :: 3",
  "Programming Language :: Python :: 3.9",
  "Programming Language :: Python :: 3.10",
  "Programming Language :: Python :: 3.11",
  "Programming Language :: Python :: 3.12",
  "Programming Language :: Python :: 3.13",
  "Programming Language :: Python :: 3 :: Only",
]

# This field lists other packages that your project depends on to run.
# Any package you put here will be installed by pip when your project is
# installed, so they must be valid existing projects.
#
# For an analysis of this field vs pip's requirements files see:
# https://packaging.python.org/discussions/install-requires-vs-requirements/
dependencies = [
  "numpy",
  "scipy",
  "scikit-learn",
  "matplotlib",
  "seaborn",
  "pandas",
  "pynapple",
  "nemos",
  "dandi",
  "pynwb"]

# List additional groups of dependencies here (e.g. development
# dependencies). Users will be able to install these using the "extras"
# syntax, for example:
#
#   $ pip install sampleproject[dev]
#
# Optional dependencies the project provides. These are commonly
# referred to as "extras". For a more extensive definition see:
# https://packaging.python.org/en/latest/specifications/dependency-specifiers/#extras
[project.optional-dependencies]
docs = [
<<<<<<< HEAD
  "sphinx",
  "sphinx-autobuild",
=======
  "sphinx>=8.0.0",
>>>>>>> ca9aa00b
  "sphinx-design",
  "myst-parser",
  "pydata-sphinx-theme"]

# List URLs that are relevant to your project
#
# This field corresponds to the "Project-URL" and "Home-Page" metadata fields:
# https://packaging.python.org/specifications/core-metadata/#project-url-multiple-use
# https://packaging.python.org/specifications/core-metadata/#home-page-optional
#
# Examples listed include a pattern for specifying where the package tracks
# issues, where the source is hosted, where to say thanks to the package
# maintainers, and where to support the project financially. The key is
# what's used to render the link text on PyPI.
[project.urls]
"Homepage" = "https://github.com/neurostatslab/nsl-tutorials"
"Bug Reports" = "https://github.com/neurostatslab/nsl-tutorials/issues"
"Source" = "https://github.com/neurostatslab/nsl-tutorials"

# The following would provide a command line executable called `sample`
# which executes the function `main` from this package when invoked.
[project.scripts]
sample = "sample:main"


# This is configuration specific to the `setuptools` build backend.
# If you are using a different build backend, you will need to change this.
[tool.setuptools.packages.find]
include = ["nsl-tutorials"]<|MERGE_RESOLUTION|>--- conflicted
+++ resolved
@@ -138,12 +138,8 @@
 # https://packaging.python.org/en/latest/specifications/dependency-specifiers/#extras
 [project.optional-dependencies]
 docs = [
-<<<<<<< HEAD
-  "sphinx",
+  "sphinx>=8.0.0",
   "sphinx-autobuild",
-=======
-  "sphinx>=8.0.0",
->>>>>>> ca9aa00b
   "sphinx-design",
   "myst-parser",
   "pydata-sphinx-theme"]
